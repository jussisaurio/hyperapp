# Actions

Use [actions](/docs/api.md#actions) to update the state.

```jsx
app({
  state: "Hi.",
  view: (state, actions) =>
    <h1 onclick={actions.ucase}>
      {state}
    </h1>,
  actions: {
    ucase: state => state.toUpperCase()
  }
})
```

An action must return a new state or a part of it in order to update the state.

```jsx
app({
  state: 0,
  view: (state, actions) =>
    <main>
      <h1>
        {state}
      </h1>
      <button onclick={actions.up}>+</button>
    </main>,
  actions: {
    up: state => state + 1
  }
})
```

You can pass data to actions as well.

```jsx
app({
  state: 0,
  view: (state, actions) =>
    <main>
<<<<<<< HEAD
      <h1>
        {state}
      </h1>
      <button onclick={() => actions.up(1)}>+</button>
    </main>,
=======
      <h1>{state}</h1>
      <button
        onclick={() => actions.addSome(1)}>More
      </button>
    </main>
  ),
>>>>>>> 68e3ff67
  actions: {
    up: (state, actions, data = 0) => state + data
  }
})

```

Actions are not required to have a return value. You can use them to call other actions, for example after an async operation has completed.

```jsx
app({
  state: 0,
  view: (state, actions) => (
    <main>
      <h1>{state}</h1>
      <button onclick={actions.upLater}>+</button>
    </main>
  ),
  actions: {
    up: state => state + 1,
    upLater: (state, actions) => {
      setTimeout(actions.up, 1000)
    }
  }
})
```

Actions can return a [promise](https://developer.mozilla.org/en-US/docs/Web/JavaScript/Reference/Global_Objects/Promise). This enables you to use [async functions](https://developer.mozilla.org/en-US/docs/Web/JavaScript/Reference/Statements/async_function).

```jsx
const delay = seconds =>
  new Promise(done => setTimeout(done, seconds * 1000))

app({
  state: 0,
  view: (state, actions) => (
    <main>
      <h1>{state}</h1>
      <button onclick={actions.upLater}>+1</button>
    </main>
  ),
  actions: {
    upLater: async (state, actions) => {
      await delay(1)
      return state + 1
    }
  }
})
```

## Namespaces

Namespaces let you organize actions into categories or domains.

```jsx
app({
  state: 0,
  view: (state, actions) => (
    <main>
      <button onclick={actions.counter.add}>+</button>
      <h1>{state}</h1>
      <button onclick={actions.counter.sub}>-</button>
    </main>
  ),
  actions: {
    counter: {
      add: state => state + 1,
      sub: state => state - 1
    }
  }
})
```

## Updating a Complex State

Suppose we have a complex state object and wish to update a given property avoiding mutation.

```jsx
const state = {
  players: [
    {
      name: "Mario",
      lives: 1
    },
    ...
  ]
}
```

Here is one way we could achieve this using [Ramda](https://github.com/ramda/ramda).

[Try it online](https://codepen.io/hyperapp/pen/Zygvbg?editors=0010)

```jsx
app({
  ...,
  actions: {
    oneUp(state, actions, index) {
      return R.over(
        R.lensPath(["players", index, "lives"]),
        lives => lives + 1,
        state
      )
    }
  }
})
```

See also also [lodash/fp](https://github.com/lodash/lodash/wiki/FP-Guide) and [Immutable.js](https://github.com/facebook/immutable-js/) for other popular alternatives.


<|MERGE_RESOLUTION|>--- conflicted
+++ resolved
@@ -15,7 +15,79 @@
 })
 ```
 
-An action must return a new state or a part of it in order to update the state.
+An action must return a partial state or a [Promise](https://developer.mozilla.org/en-US/docs/Web/JavaScript/Reference/Global_Objects/Promise) that resolves to a partial state. See [Side Effects](#side-effects).
+
+```jsx
+app({
+  state: {
+    count: 0,
+    maxCount: 10
+  },
+  view: (state, actions) =>
+    <main>
+      <h1>
+        {state.count}
+      </h1>
+      <button onclick={actions.up}>+</button>
+    </main>,
+  actions: {
+    up: ({ count, maxCount }) => ({
+      count: count + (maxCount > count ? 1 : -maxCount)
+    })
+  }
+})
+```
+
+You can pass data to actions as well.
+
+```jsx
+app({
+  state: {
+    count: 0
+  },
+  view: (state, actions) =>
+    <main>
+      <h1>
+        {state.count}
+      </h1>
+      <button onclick={() => actions.up(1)}>+</button>
+    </main>,
+  actions: {
+    up: ({ count }, actions, data = 0) => ({
+      count: count + data
+    })
+  }
+})
+```
+
+## Side Effects
+
+Actions are not required to have a return value. You can use them to call other actions, for example after an async operation has completed.
+
+```jsx
+app({
+  state: {
+    count: 0
+  },
+  view: (state, actions) =>
+    <main>
+      <h1>
+        {state.count}
+      </h1>
+      <button onclick={actions.upLater}>+</button>
+    </main>,
+  actions: {
+    up: ({ count }) => ({
+      count: count + 1
+    }),
+    upLater: (state, actions) => {
+      setTimeout(actions.up, 1000)
+    }
+  }
+})
+```
+
+Actions can return a [Promise](https://developer.mozilla.org/en-US/docs/Web/JavaScript/Reference/Global_Objects/Promise).
 
 ```jsx
 app({
@@ -25,81 +97,32 @@
       <h1>
         {state}
       </h1>
-      <button onclick={actions.up}>+</button>
+      <button onclick={actions.upLater}>+1</button>
     </main>,
   actions: {
-    up: state => state + 1
+    upLater: (state, actions) =>
+      new Promise(resolve => setTimeout(resolve, 1000, state + 1))
   }
 })
 ```
 
-You can pass data to actions as well.
+Actions can be written as [async functions](https://developer.mozilla.org/en-US/docs/Web/JavaScript/Reference/Statements/async_function) too.
 
 ```jsx
+const delay = result =>
+  new Promise(resolve => setTimeout(resolve, 1000, result))
+
 app({
   state: 0,
   view: (state, actions) =>
     <main>
-<<<<<<< HEAD
       <h1>
         {state}
       </h1>
-      <button onclick={() => actions.up(1)}>+</button>
+      <button onclick={actions.upLater}>+1</button>
     </main>,
-=======
-      <h1>{state}</h1>
-      <button
-        onclick={() => actions.addSome(1)}>More
-      </button>
-    </main>
-  ),
->>>>>>> 68e3ff67
   actions: {
-    up: (state, actions, data = 0) => state + data
-  }
-})
-
-```
-
-Actions are not required to have a return value. You can use them to call other actions, for example after an async operation has completed.
-
-```jsx
-app({
-  state: 0,
-  view: (state, actions) => (
-    <main>
-      <h1>{state}</h1>
-      <button onclick={actions.upLater}>+</button>
-    </main>
-  ),
-  actions: {
-    up: state => state + 1,
-    upLater: (state, actions) => {
-      setTimeout(actions.up, 1000)
-    }
-  }
-})
-```
-
-Actions can return a [promise](https://developer.mozilla.org/en-US/docs/Web/JavaScript/Reference/Global_Objects/Promise). This enables you to use [async functions](https://developer.mozilla.org/en-US/docs/Web/JavaScript/Reference/Statements/async_function).
-
-```jsx
-const delay = seconds =>
-  new Promise(done => setTimeout(done, seconds * 1000))
-
-app({
-  state: 0,
-  view: (state, actions) => (
-    <main>
-      <h1>{state}</h1>
-      <button onclick={actions.upLater}>+1</button>
-    </main>
-  ),
-  actions: {
-    upLater: async (state, actions) => {
-      await delay(1)
-      return state + 1
-    }
+    upLater: async state => await delay(state + 1)
   }
 })
 ```
@@ -111,37 +134,26 @@
 ```jsx
 app({
   state: 0,
-  view: (state, actions) => (
+  view: (state, actions) =>
     <main>
-      <button onclick={actions.counter.add}>+</button>
-      <h1>{state}</h1>
-      <button onclick={actions.counter.sub}>-</button>
-    </main>
-  ),
+      <button onclick={actions.counter.up}>+</button>
+      <h1>
+        {state}
+      </h1>
+      <button onclick={actions.counter.down}>-</button>
+    </main>,
   actions: {
     counter: {
-      add: state => state + 1,
-      sub: state => state - 1
+      up: state => state + 1,
+      down: state => state - 1
     }
   }
 })
 ```
 
-## Updating a Complex State
+## Complex State
 
 Suppose we have a complex state object and wish to update a given property avoiding mutation.
-
-```jsx
-const state = {
-  players: [
-    {
-      name: "Mario",
-      lives: 1
-    },
-    ...
-  ]
-}
-```
 
 Here is one way we could achieve this using [Ramda](https://github.com/ramda/ramda).
 
@@ -149,12 +161,14 @@
 
 ```jsx
 app({
-  ...,
+  state: {
+    counters: [{ value: 1 }, { value: 2 }, { value: 4 }]
+  },
   actions: {
-    oneUp(state, actions, index) {
+    oneUp: (state, actions, index) => {
       return R.over(
-        R.lensPath(["players", index, "lives"]),
-        lives => lives + 1,
+        R.lensPath(["counters", index, "value"]),
+        value => value + 1,
         state
       )
     }
@@ -162,6 +176,6 @@
 })
 ```
 
-See also also [lodash/fp](https://github.com/lodash/lodash/wiki/FP-Guide) and [Immutable.js](https://github.com/facebook/immutable-js/) for other popular alternatives.
+See also [lodash/fp](https://github.com/lodash/lodash/wiki/FP-Guide) and [Immutable.js](https://github.com/facebook/immutable-js/) for alternatives.
 
 
