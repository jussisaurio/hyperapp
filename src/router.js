<<<<<<< HEAD
export default function (options) {
	var routes = options.view

	return {
		model: {
			router: {
				location: location.pathname
			}
		},
		effects: {
			router: {
				go: function (model, actions, data) {
					actions.router.setLocation(data)
					history.pushState({}, "", data)
				}
			}
		},
		reducers: {
			router: {
				setLocation: function (model, data) {
					model.router.location = data
					return model
				}
			}
		},
		subscriptions: [
			function (_, actions) {
				window.addEventListener("popstate", function () {
					actions.router.setLocation(location.pathname)
				})
			}
		],
		hooks: {
			onRender: function (model, view) {
				return match(routes, model.router.location)
			}
		}
	}

	function match(routes, path) {
		for (var route in routes) {
			var re = regexify(route), params = {}, match

			path.replace(new RegExp(re.re, "g"), function () {
				for (var i = 1; i < arguments.length - 2; i++) {
					params[re.keys.shift()] = arguments[i]
				}

				match = function (model, actions) {
					return routes[route](model, actions, params)
				}
			})

			if (match) {
				return match
			}
		}

		return routes["/"]
	}

	function regexify(path) {
		var keys = [], re = "^" + path
			.replace(/\//g, "\\/")
			.replace(/:([A-Za-z0-9_]+)/g, function (_, key) {
				keys.push(key)
				return "([A-Za-z0-9_]+)"
			}) + "/?$"

		return { re: re, keys: keys }
	}
=======
export default function (render, options) {
    var routes = options.view

    function setLocation(data) {
        render(match(routes, data))
        history.pushState({}, "", data)
    }

    window.addEventListener("popstate", function () {
        render(match(routes, location.pathname))
    })

    window.addEventListener("click", function (e) {
        if (e.metaKey || e.shiftKey || e.ctrlKey || e.altKey) {
            return
        }

        var target = e.target

        while (target && target.localName !== "a") {
            target = target.parentNode
        }

        if (target && target.host === location.host
            && !target.hasAttribute("data-no-routing")) {

            var element = document.querySelector(target.hash === "" ? element : target.hash)

            if (element) {
                element.scrollIntoView(true)
            } else {
                e.preventDefault()
                setLocation(target.pathname)
            }
        }
    })

    render(match(routes, location.pathname))

    function match(routes, path) {
        for (var route in routes) {
            var re = regexify(route), params = {}, match

            if (route === "*") {
                continue
            }

            path.replace(new RegExp(re.re, "g"), function () {
                for (var i = 1; i < arguments.length - 2; i++) {
                    params[re.keys.shift()] = arguments[i]
                }

                match = function (model, actions) {
                    actions.setLocation = setLocation
                    return routes[route](model, actions, params)
                }
            })

            if (match) {
                return match
            }
        }

        if (!routes["*"]) {
          throw 'No matching route for ' + path
        }

        return routes["*"]
    }

    function regexify(path) {
        var keys = [], re = "^" + path
            .replace(/\//g, "\\/")
            .replace(/:([A-Za-z0-9_]+)/g, function (_, key) {
                keys.push(key)
                return "([A-Za-z0-9_]+)"
            }) + "/?$"

        return { re: re, keys: keys }
    }
>>>>>>> 085aec9e
}<|MERGE_RESOLUTION|>--- conflicted
+++ resolved
@@ -1,4 +1,3 @@
-<<<<<<< HEAD
 export default function (options) {
 	var routes = options.view
 
@@ -40,6 +39,10 @@
 
 	function match(routes, path) {
 		for (var route in routes) {
+			if (route === "*") {
+				continue
+			}
+
 			var re = regexify(route), params = {}, match
 
 			path.replace(new RegExp(re.re, "g"), function () {
@@ -57,7 +60,7 @@
 			}
 		}
 
-		return routes["/"]
+		return routes["*"]
 	}
 
 	function regexify(path) {
@@ -70,86 +73,4 @@
 
 		return { re: re, keys: keys }
 	}
-=======
-export default function (render, options) {
-    var routes = options.view
-
-    function setLocation(data) {
-        render(match(routes, data))
-        history.pushState({}, "", data)
-    }
-
-    window.addEventListener("popstate", function () {
-        render(match(routes, location.pathname))
-    })
-
-    window.addEventListener("click", function (e) {
-        if (e.metaKey || e.shiftKey || e.ctrlKey || e.altKey) {
-            return
-        }
-
-        var target = e.target
-
-        while (target && target.localName !== "a") {
-            target = target.parentNode
-        }
-
-        if (target && target.host === location.host
-            && !target.hasAttribute("data-no-routing")) {
-
-            var element = document.querySelector(target.hash === "" ? element : target.hash)
-
-            if (element) {
-                element.scrollIntoView(true)
-            } else {
-                e.preventDefault()
-                setLocation(target.pathname)
-            }
-        }
-    })
-
-    render(match(routes, location.pathname))
-
-    function match(routes, path) {
-        for (var route in routes) {
-            var re = regexify(route), params = {}, match
-
-            if (route === "*") {
-                continue
-            }
-
-            path.replace(new RegExp(re.re, "g"), function () {
-                for (var i = 1; i < arguments.length - 2; i++) {
-                    params[re.keys.shift()] = arguments[i]
-                }
-
-                match = function (model, actions) {
-                    actions.setLocation = setLocation
-                    return routes[route](model, actions, params)
-                }
-            })
-
-            if (match) {
-                return match
-            }
-        }
-
-        if (!routes["*"]) {
-          throw 'No matching route for ' + path
-        }
-
-        return routes["*"]
-    }
-
-    function regexify(path) {
-        var keys = [], re = "^" + path
-            .replace(/\//g, "\\/")
-            .replace(/:([A-Za-z0-9_]+)/g, function (_, key) {
-                keys.push(key)
-                return "([A-Za-z0-9_]+)"
-            }) + "/?$"
-
-        return { re: re, keys: keys }
-    }
->>>>>>> 085aec9e
 }